--- conflicted
+++ resolved
@@ -26,23 +26,12 @@
 import { LayersPanel } from './LayersPanel';
 import { Cursor } from '../Collaboration/Cursor';
 import { Tutorial } from './Tutorial';
-<<<<<<< HEAD
 import { FPSCounter } from './FPSCounter';
-import type { RectangleShape, CircleShape, TextShape, ShapeUpdate } from '../../types';
-
-interface NewShapePreview {
-  x: number;
-  y: number;
-  width: number;
-  height: number;
-}
-=======
 import { useCanvasPanZoom } from '../../hooks/useCanvasPanZoom';
 import { useShapeDrawing } from '../../hooks/useShapeDrawing';
 import { useTextEditing } from '../../hooks/useTextEditing';
 import { useShapeInteraction } from '../../hooks/useShapeInteraction';
 import type { TextShape, ShapeUpdate } from '../../types';
->>>>>>> 193f80b9
 
 export function Canvas() {
   const stageRef = useRef<Konva.Stage | null>(null);
@@ -176,283 +165,6 @@
   );
 
   /**
-<<<<<<< HEAD
-   * Handle zoom with mousewheel
-   */
-  const handleWheel = useCallback(
-    (e: Konva.KonvaEventObject<WheelEvent>) => {
-      e.evt.preventDefault();
-
-      const stage = stageRef.current;
-      if (!stage) return;
-
-      const oldScale = stage.scaleX();
-      const pointer = stage.getPointerPosition();
-      if (!pointer) return;
-
-      const scaleBy = 1.1;
-      const direction = e.evt.deltaY > 0 ? -1 : 1;
-      
-      let newScale = direction > 0 ? oldScale * scaleBy : oldScale / scaleBy;
-      newScale = Math.max(MIN_ZOOM, Math.min(MAX_ZOOM, newScale));
-      
-      if (newScale === oldScale) return;
-
-      const mousePointTo = {
-        x: (pointer.x - stage.x()) / oldScale,
-        y: (pointer.y - stage.y()) / oldScale,
-      };
-
-      const newPos = {
-        x: pointer.x - mousePointTo.x * newScale,
-        y: pointer.y - mousePointTo.y * newScale,
-      };
-
-      const constrainedPos = constrainPosition(
-        newPos,
-        newScale,
-        stageSize.width,
-        stageSize.height
-      );
-
-      setStageScale(newScale);
-      setStagePosition(constrainedPos);
-    },
-    [stageSize, constrainPosition]
-  );
-
-  /**
-   * Handle panning with Ctrl+drag
-   */
-  const handleStageMouseDown = useCallback((e: Konva.KonvaEventObject<MouseEvent>) => {
-    const isCtrlPressed = e.evt.ctrlKey || e.evt.metaKey;
-    
-    // Start panning if Ctrl is pressed (allow panning from anywhere)
-    if (isCtrlPressed) {
-      setIsPanning(true);
-      const stage = stageRef.current;
-      if (stage) {
-        const pointer = stage.getPointerPosition();
-        if (pointer) {
-          setPanStart({
-            x: pointer.x - stagePosition.x,
-            y: pointer.y - stagePosition.y
-          });
-        }
-      }
-      // Prevent default behavior when Ctrl is pressed
-      e.evt.preventDefault();
-    }
-  }, [stagePosition]);
-
-  const handleStageMouseMove = useCallback(() => {
-    if (!isPanning || !panStart) return;
-    
-    const stage = stageRef.current;
-    if (!stage) return;
-    
-    const pointer = stage.getPointerPosition();
-    if (!pointer) return;
-    
-    const newPos = {
-      x: pointer.x - panStart.x,
-      y: pointer.y - panStart.y
-    };
-    
-    const constrainedPos = constrainPosition(
-      newPos,
-      stageScale,
-      stageSize.width,
-      stageSize.height
-    );
-    
-    setStagePosition(constrainedPos);
-  }, [isPanning, panStart, stageScale, stageSize, constrainPosition]);
-
-  const handleStageMouseUp = useCallback(() => {
-    setIsPanning(false);
-    setPanStart(null);
-  }, []);
-
-  /**
-   * Handle mouse down - start shape creation
-   */
-  const handleMouseDown = useCallback(
-    (e: Konva.KonvaEventObject<MouseEvent>) => {
-      const isCtrlPressed = e.evt.ctrlKey || e.evt.metaKey;
-      
-      // If Ctrl is pressed, panning is handled by handleStageMouseDown
-      if (isCtrlPressed) {
-        return;
-      }
-
-      // Only start drawing if a shape or text tool is selected
-      if (selectedTool === 'rectangle' || selectedTool === 'circle' || selectedTool === 'text') {
-        const stage = stageRef.current;
-        if (!stage) return;
-
-        const pointer = stage.getPointerPosition();
-        if (!pointer) return;
-
-        // Convert screen coordinates to canvas coordinates
-        const canvasPos = screenToCanvas(
-          pointer.x,
-          pointer.y,
-          stagePosition.x,
-          stagePosition.y,
-          stageScale
-        );
-
-        if (selectedTool === 'rectangle' || selectedTool === 'circle') {
-          setIsDrawing(true);
-          setDrawStart(canvasPos);
-          setNewShapePreview({
-            x: canvasPos.x,
-            y: canvasPos.y,
-            width: 0,
-            height: 0,
-          });
-        } else if (selectedTool === 'text') {
-          // Create text immediately at click position with default "Text" content
-          // Calculate zIndex for new shape
-          const maxZIndex = shapes.length > 0 
-            ? Math.max(...shapes.map(s => s.zIndex)) 
-            : -1;
-          
-          const textShape: Omit<TextShape, 'id' | 'name' | 'isLocked' | 'lockedBy' | 'lockedByName'> = {
-            type: 'text',
-            x: canvasPos.x,
-            y: canvasPos.y,
-            rotation: 0,
-            zIndex: maxZIndex + 1,
-            text: 'Text',
-            fontSize: DEFAULT_TEXT_SIZE,
-            fontFamily: DEFAULT_TEXT_FONT,
-            fill: DEFAULT_TEXT_FILL,
-          };
-          
-          // Add shape and enable editing immediately
-          addShape(textShape).then(() => {
-            // Small delay to ensure shape is added to context
-            setTimeout(() => {
-              // Access shapes from context after it updates
-              const allShapes = shapes;
-              const newShape = allShapes[allShapes.length];
-              if (newShape) {
-                setEditingTextId(newShape.id);
-                setTextAreaValue('Text');
-                // Focus the textarea and select all text for easy replacement
-                requestAnimationFrame(() => {
-                  textAreaRef.current?.focus();
-                  textAreaRef.current?.select();
-                });
-              }
-            }, 50);
-          });
-          
-          setSelectedTool('select'); // Switch back to select tool
-        }
-      }
-    },
-    [stagePosition, stageScale, selectedTool, addShape, shapes]
-  );
-
-  /**
-   * Handle mouse move - update shape preview while drawing
-   */
-  const handleMouseMove = useCallback(
-    () => {
-      if (!isDrawing || !drawStart || (selectedTool !== 'rectangle' && selectedTool !== 'circle')) return;
-
-      const stage = stageRef.current;
-      if (!stage) return;
-
-      const pointer = stage.getPointerPosition();
-      if (!pointer) return;
-
-      const canvasPos = screenToCanvas(
-        pointer.x,
-        pointer.y,
-        stagePosition.x,
-        stagePosition.y,
-        stageScale
-      );
-
-      const normalized = normalizeRectangle(
-        drawStart.x,
-        drawStart.y,
-        canvasPos.x,
-        canvasPos.y
-      );
-
-      setNewShapePreview(normalized);
-    },
-    [isDrawing, drawStart, stagePosition, stageScale, selectedTool]
-  );
-
-  /**
-   * Handle mouse up - finish drawing a shape
-   */
-  const handleMouseUp = useCallback(async () => {
-    if (!isDrawing || !newShapePreview || (selectedTool !== 'rectangle' && selectedTool !== 'circle')) {
-      setIsDrawing(false);
-      setDrawStart(null);
-      setNewShapePreview(null);
-      return;
-    }
-
-    // Only create shape if it's large enough
-    if (
-      newShapePreview.width >= MIN_SHAPE_SIZE &&
-      newShapePreview.height >= MIN_SHAPE_SIZE
-    ) {
-      // Calculate zIndex for new shape
-      const maxZIndex = shapes.length > 0 
-        ? Math.max(...shapes.map(s => s.zIndex)) 
-        : -1;
-      
-      if (selectedTool === 'rectangle') {
-        const rectShape: Omit<RectangleShape, 'id' | 'name' | 'isLocked' | 'lockedBy' | 'lockedByName'> = {
-          type: 'rectangle',
-          x: newShapePreview.x,
-          y: newShapePreview.y,
-          width: newShapePreview.width,
-          height: newShapePreview.height,
-          rotation: 0,
-          zIndex: maxZIndex + 1,
-          fill: DEFAULT_SHAPE_FILL,
-          stroke: DEFAULT_SHAPE_STROKE,
-          strokeWidth: DEFAULT_SHAPE_STROKE_WIDTH,
-          cornerRadius: DEFAULT_CORNER_RADIUS,
-        };
-        await addShape(rectShape);
-      } else if (selectedTool === 'circle') {
-        // Create circle based on drag size
-        const radius = Math.max(newShapePreview.width, newShapePreview.height) / 2;
-        const circleShape: Omit<CircleShape, 'id' | 'name' | 'isLocked' | 'lockedBy' | 'lockedByName'> = {
-          type: 'circle',
-          x: newShapePreview.x + newShapePreview.width / 2,
-          y: newShapePreview.y + newShapePreview.height / 2,
-          radius: radius,
-          rotation: 0,
-          zIndex: maxZIndex + 1,
-          fill: DEFAULT_SHAPE_FILL,
-          stroke: DEFAULT_SHAPE_STROKE,
-          strokeWidth: DEFAULT_SHAPE_STROKE_WIDTH,
-        };
-        await addShape(circleShape);
-      }
-    }
-
-    // Reset drawing state
-    setIsDrawing(false);
-    setDrawStart(null);
-    setNewShapePreview(null);
-  }, [isDrawing, newShapePreview, addShape, selectedTool]);
-
-  /**
-=======
->>>>>>> 193f80b9
    * Handle clicks on stage background to deselect
    */
   const handleStageClick = useCallback(
@@ -465,189 +177,6 @@
   );
 
   /**
-<<<<<<< HEAD
-   * Handle shape drag start
-   * No Firestore writes needed - drag state is handled by RTDB in dragSync
-   * Just update cursor position for smooth tracking
-   */
-  const handleShapeDragStart = useCallback(
-    (_shapeId: string) => {
-      if (!currentUser) return;
-      
-      // Update cursor position at drag start
-      const stage = stageRef.current;
-      if (stage) {
-        const pointer = stage.getPointerPosition();
-        if (pointer) {
-          const canvasPos = screenToCanvas(
-            pointer.x,
-            pointer.y,
-            stagePosition.x,
-            stagePosition.y,
-            stageScale
-          );
-          updateCursorPosition(currentUser.uid, canvasPos.x, canvasPos.y);
-        }
-      }
-    },
-    [currentUser, stagePosition, stageScale]
-  );
-
-  /**
-   * Handle shape drag move - update position in real-time using RTDB
-   * No throttling for sub-100ms latency
-   * ALSO update cursor position during drag for smooth tracking
-   */
-  const handleShapeDragMove = useCallback(
-    (shapeId: string, x: number, y: number) => {
-      if (!currentUser) return;
-      
-      // Update shape position in RTDB
-      updateDragPosition(
-        'global-canvas-v1',
-        shapeId,
-        x,
-        y,
-        currentUser.uid,
-        currentUser.displayName || 'Unknown User'
-      ).catch(console.error);
-
-      // ALSO update cursor position during drag
-      // Get current mouse position from stage
-      const stage = stageRef.current;
-      if (stage) {
-        const pointer = stage.getPointerPosition();
-        if (pointer) {
-          const canvasPos = screenToCanvas(
-            pointer.x,
-            pointer.y,
-            stagePosition.x,
-            stagePosition.y,
-            stageScale
-          );
-          updateCursorPosition(currentUser.uid, canvasPos.x, canvasPos.y);
-        }
-      }
-    },
-    [currentUser, stagePosition, stageScale]
-  );
-
-  /**
-   * Handle shape drag end - save final position to Firestore and clear RTDB
-   * Also update cursor position at drag end
-   */
-  const handleShapeDragEnd = useCallback(
-    async (shapeId: string, x: number, y: number) => {
-      if (!currentUser) return;
-
-      try {
-        // Save final position to Firestore (only position, no drag flags)
-        await updateShape(shapeId, { x, y });
-        
-        // Clear real-time drag position from RTDB
-        await clearDragPosition('global-canvas-v1', shapeId);
-
-        // Update cursor position at drag end
-        const stage = stageRef.current;
-        if (stage) {
-          const pointer = stage.getPointerPosition();
-          if (pointer) {
-            const canvasPos = screenToCanvas(
-              pointer.x,
-              pointer.y,
-              stagePosition.x,
-              stagePosition.y,
-              stageScale
-            );
-            updateCursorPosition(currentUser.uid, canvasPos.x, canvasPos.y);
-          }
-        }
-      } catch (error) {
-        console.error('Failed to update shape:', error);
-      }
-    },
-    [currentUser, updateShape, stagePosition, stageScale]
-  );
-
-  /**
-   * Handle shape transform end (resize/rotation)
-   * Also update cursor position after transform and clear RTDB state
-   */
-  const handleShapeTransformEnd = useCallback(
-    async (shapeId: string, updates: { x?: number; y?: number; width?: number; height?: number; radius?: number; fontSize?: number; rotation?: number }) => {
-      if (!currentUser) return;
-
-      try {
-        // Save final state to Firestore
-        await updateShape(shapeId, updates);
-        
-        // Clear real-time drag/rotation position from RTDB
-        await clearDragPosition('global-canvas-v1', shapeId);
-
-        // Update cursor position after transform
-        const stage = stageRef.current;
-        if (stage) {
-          const pointer = stage.getPointerPosition();
-          if (pointer) {
-            const canvasPos = screenToCanvas(
-              pointer.x,
-              pointer.y,
-              stagePosition.x,
-              stagePosition.y,
-              stageScale
-            );
-            updateCursorPosition(currentUser.uid, canvasPos.x, canvasPos.y);
-          }
-        }
-      } catch (error) {
-        console.error('Failed to update shape:', error);
-      }
-    },
-    [updateShape, currentUser, stagePosition, stageScale]
-  );
-
-  /**
-   * Handle shape rotation - update rotation in real-time using RTDB
-   * Also update cursor position during rotation
-   */
-  const handleShapeRotation = useCallback(
-    (shapeId: string, x: number, y: number, rotation: number) => {
-      if (!currentUser) return;
-      
-      // Update shape position and rotation in RTDB
-      updateDragPosition(
-        'global-canvas-v1',
-        shapeId,
-        x,
-        y,
-        currentUser.uid,
-        currentUser.displayName || 'Unknown User',
-        rotation
-      ).catch(console.error);
-
-      // ALSO update cursor position during rotation
-      // Get current mouse position from stage
-      const stage = stageRef.current;
-      if (stage) {
-        const pointer = stage.getPointerPosition();
-        if (pointer) {
-          const canvasPos = screenToCanvas(
-            pointer.x,
-            pointer.y,
-            stagePosition.x,
-            stagePosition.y,
-            stageScale
-          );
-          updateCursorPosition(currentUser.uid, canvasPos.x, canvasPos.y);
-        }
-      }
-    },
-    [currentUser, stagePosition, stageScale]
-  );
-
-  /**
-=======
->>>>>>> 193f80b9
    * Handle property updates from panel
    */
   const handlePropertyUpdate = useCallback(
